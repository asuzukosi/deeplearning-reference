--- conflicted
+++ resolved
@@ -508,11 +508,7 @@
    "source": [
     "When you click on a cell it will be selected. Click on the cell now which begins with the line \"# CLICK ME\". The first character in that line represents a comment in Python, so is ignored when executing the cell. The rest of the cell is, believe it or not, a complete system for creating and training a state-of-the-art model for recognizing cats versus dogs. So, let's train it now! To do so, just press shift-enter on your keyboard, or press the \"play\" button on the toolbar. Then, wait a few minutes while the following things happen:\n",
     "\n",
-<<<<<<< HEAD
-    "1. A dataset containing called the [Oxford-IIIT Pet Dataset](http://www.robots.ox.ac.uk/~vgg/data/pets/) that contains 7,349 images of cats and dogs from 37 different breeds will be downloaded from the fast.ai datasets collection to the GPU server you are using, and will then be extracted\n",
-=======
-    "1. A dataset called the [Oxford-IIT Pet Dataset](http://www.robots.ox.ac.uk/~vgg/data/pets/) that contains 7,349 images of cats and dogs from 37 different breeds will be downloaded from the fast.ai datasets collection to the GPU server you are using, and will then be extracted\n",
->>>>>>> 6473f942
+    "1. A dataset called the [Oxford-IIIT Pet Dataset](http://www.robots.ox.ac.uk/~vgg/data/pets/) that contains 7,349 images of cats and dogs from 37 different breeds will be downloaded from the fast.ai datasets collection to the GPU server you are using, and will then be extracted\n",
     "2. A *pretrained model* will be downloaded from the Internet, which has already been trained on 1.3 million images, using a competition winning model\n",
     "3. The pretrained model will be *fine-tuned* using the latest advances in transfer learning, to create a model that is specially customised for recognising dogs and cats\n",
     "\n",
