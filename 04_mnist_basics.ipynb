--- conflicted
+++ resolved
@@ -1586,13 +1586,9 @@
    "cell_type": "markdown",
    "metadata": {},
    "source": [
-<<<<<<< HEAD
-    "According to this dataset, this is the ideal number three! Let's do the same thing for the sevens:"
-=======
     "According to this dataset, this is the ideal number three! (You may not like it, but this is what peak number 3 performance looks like.) You can see how it's very dark where all the images agree it should be dark, but it becomes wispy and blurry where the images disagree. \n",
     "\n",
     "Let's do the same thing for the sevens, but let's put all the steps together at once to save some time:"
->>>>>>> 8efff151
    ]
   },
   {
@@ -1796,19 +1792,11 @@
    "cell_type": "markdown",
    "metadata": {},
    "source": [
-<<<<<<< HEAD
     "Python is slow compared to many languages. Anything fast in Python, NumPy or PyTorch is likely to be a wrapper to a compiled object written (and optimised) in another language - specifically C. In fact, **NumPy arrays and PyTorch tensors can finish computations many thousands of times faster than using pure Python.**\n",
-=======
-    "A numpy array is a multidimensional table of data, with all items of the same type. Since that can be any type at all, they could even be arrays of arrays, with the innermost arrays potentially being different sizes — this is called a \"jagged array\". By \"multidimensional table\" we mean, for instance, a list (dimension of one), a table or matrix (dimension of two), a \"table of tables\" or a \"cube\" (dimension of three), and so forth. If the items are all of some simple type such as an integer or a float then numpy will store them as a compact C data structure in memory. This is where numpy shines. Numpy has a wide variety of operators and methods which can run computations on these compact structures at the same speed as optimized C, because they are written in optimized C.\n",
->>>>>>> 8efff151
-    "\n",
-    "A NumPy array is multidimensional table of data, with all items of the same type. Since that can be any type at all, they could even be arrays of arrays, with the innermost arrays potentially being different sizes — this is called a \"jagged array\". By \"multidimensional table\" we mean, for instance, a list (dimension of one), a table or matrix (dimension of two), a \"table of tables\" or a \"cube\" (dimension of three), and so forth. If the items are all of some simple type such as an integer or a float then NumPy will store them as a compact C data structure in memory. This is where NumPy shines. Numpy has a wide variety of operators and methods which can run computations on these compact structures at the same speed as optimized C, because they are written in optimized C.\n",
-    "\n",
-<<<<<<< HEAD
+    "\n",
+    "A NumPy array is a multidimensional table of data, with all items of the same type. Since that can be any type at all, they could even be arrays of arrays, with the innermost arrays potentially being different sizes — this is called a \"jagged array\". By \"multidimensional table\" we mean, for instance, a list (dimension of one), a table or matrix (dimension of two), a \"table of tables\" or a \"cube\" (dimension of three), and so forth. If the items are all of some simple type such as an integer or a float then NumPy will store them as a compact C data structure in memory. This is where NumPy shines. Numpy has a wide variety of operators and methods which can run computations on these compact structures at the same speed as optimized C, because they are written in optimized C.\n",
+    "\n",
     "A PyTorch tensor is nearly the same thing as a NumPy array, but with an additional restriction which unlocks some additional capabilities. It's the same in that it, too, is a multidimensional table of data, with all items of the same type. However, the restriction is that a tensor cannot use just any old type — it has to use a single basic numeric type for all components. As a result, a tensor is not as flexible as a genuine array of arrays, which allows jagged arrays, where the inner arrays could have different sizes. So a PyTorch tensor cannot be jagged. It is always a regularly shaped multidimensional rectangular structure.\n",
-=======
-    "A PyTorch tensor is nearly the same thing as a numpy array, but with an additional restriction which unlocks some additional capabilities. It's the same in that it, too, is a multidimensional table of data, with all items of the same type. However, the restriction is that a tensor cannot use just any old type — it has to use a single basic numeric type for all components. As a result, a tensor is not as flexible as a genuine array of arrays, which allows jagged arrays, where the inner arrays could have different sizes. So a PyTorch tensor cannot be jagged. It is always a regularly shaped multidimensional rectangular structure.\n",
->>>>>>> 8efff151
     "\n",
     "The vast majority of methods and operators supported by NumPy on these structures are also supported by PyTorch. But PyTorch tensors have additional capabilities. One major capability is that these structures can live on the GPU, in which case their computation will be optimised for the GPU, and can run much faster (given lots of values to work on). In addition, PyTorch can automatically calculate derivatives of these operations, including combinations of operations. As you'll see, it would be impossible to do deep learning in practice without this capability.\n",
     "\n",
@@ -2510,23 +2498,13 @@
    "cell_type": "markdown",
    "metadata": {},
    "source": [
-<<<<<<< HEAD
-    "These seven steps, illustrated in <<gradient_descent>> are the key to the training of all deep learning models, and we'll be using the seven terms in the above diagram throughout this book. That deep learning turns out to rely entirely on these steps is extremely surprising and counter-intuitive. It's amazing that this process can solve such complex problems. But, as you'll see, it really does!\n",
-    "\n",
-    "There are many different ways to do each of these seven steps, and we will be learning about them throughout the rest of this book. These are the details which make a big difference for deep learning practitioners. But it turns out that the general approach to each one generally follows some basic principles:\n",
-    "\n",
-    "- **Initialize**:: we initialise the parameters to random values. This may sound surprising. There are certainly other choices we could make, such as initialising them to the percentage of times that that pixel is activated for that category. But since we already know that we have a routine to improve these weights, it turns out that just starting with random weights works perfectly well\n",
-    "- **Loss**:: This is the thing Arthur Samuel refered to: \"*testing the effectiveness of any current weight assignment in terms of actual performance*\". We need some function that will return a number that is small if the performance of the model is good (the standard approach is to treat a small loss as good, and a large loss as bad, although this is just a convention)\n",
-    "- **Step**:: A simple way to figure out whether a weight should be increased a bit, or decreased a bit, would be just to try it. Increase the weight by a small amount, and see if the loss goes up or down. Once you find the correct direction, you could then change that amount by a bit more, and a bit less, until you find an amount which works well. However, this is slow! As we will see, the magic of calculus allows us to directly figure out which direction, and roughly how much, to change each weight via *gradients*, without having to try all these small changes. This is just a performance optimisation, we would get exactly the same results by using the slower manual process as well\n",
-=======
     "These seven steps, illustrated in <<gradient_descent>> are the key to the training of all deep learning models. That deep learning turns out to rely entirely on these steps is extremely surprising and counter-intuitive. It's amazing that this process can solve such complex problems. But, as you'll see, it really does!\n",
     "\n",
     "There are many different ways to do each of these seven steps, and we will be learning about them throughout the rest of this book. These are the details which make a big difference for deep learning practitioners. But it turns out that the general approach to each one generally follows some basic principles:\n",
     "\n",
     "- **Initialize**:: we initialize the parameters to random values. This may sound surprising. There are certainly other choices we could make, such as initialising them to the percentage of times that that pixel is activated for that category. But since we already know that we have a routine to improve these weights, it turns out that just starting with random weights works perfectly well\n",
     "- **Loss**:: This is the thing Arthur Samuel referred to: \"*testing the effectiveness of any current weight assignment in terms of actual performance*\". We need some function that will return a number that is small if the performance of the model is good (the standard approach is to treat a small loss as good, and a large loss as bad, although this is just a convention)\n",
-    "- **Step**:: A simple way to figure out whether a weight should be increased a bit, or decreased a bit, would be just to try it. Increase the weight by a small amount, and see if the loss goes up or down. Once you find the correct direction, you could then change that amount by a bit more, and a bit less, until you find an amount which works well. However, this is slow! As we will see, the magic of calculus allows us to directly figure out which direction, and roughly how much, to change each weight, without having to try all these small changes, by calculating *gradients*. This is just a performance optimisation, we would get exactly the same results by using the slower manual process as well\n",
->>>>>>> 8efff151
+    "- **Step**:: A simple way to figure out whether a weight should be increased a bit, or decreased a bit, would be just to try it. Increase the weight by a small amount, and see if the loss goes up or down. Once you find the correct direction, you could then change that amount by a bit more, and a bit less, until you find an amount which works well. However, this is slow! As we will see, the magic of calculus allows us to directly figure out which direction, and roughly how much, to change each weight via *gradients*, without having to try all these small changes. This is just a performance optimisation, we would get exactly the same results by using the slower manual process as well\n",
     "- **Stop**:: We have already discussed how to choose how many epochs to train a model for. This is where that decision is applied. For our digit classifier, we would keep training until the accuracy of the model started getting worse, or we ran out of time."
    ]
   },
@@ -3186,11 +3164,7 @@
    "cell_type": "markdown",
    "metadata": {},
    "source": [
-<<<<<<< HEAD
-    "We can use these gradients to improve our parameters. We'll need to pick a learning rate (we'll discuss how to do that in practice in the next chapter; for now we'll just pick `1.0E-5` so `0.00001`):"
-=======
     "We can use these gradients to improve our parameters. We'll need to pick a learning rate (we'll discuss how to do that in practice in the next chapter; for now we'll just pick `1e-5`(0.00001)):"
->>>>>>> 8efff151
    ]
   },
   {
@@ -3431,11 +3405,7 @@
     "\n",
     "As a result, a very small change in the value of a weight will often not actually change the accuracy at all. This means it is not useful to use accuracy as a loss function. When we use accuracy as a loss function, most of the time our gradients will actually be zero, and the model will not be able to learn from that number. That is not much use at all!\n",
     "\n",
-<<<<<<< HEAD
-    "> s: In mathematical terms, accuracy is a function that is constant almost everywhere (except at the threshold, 0.5) so its derivative is nil almost everywhere (and infinity at the threshold). This then gives gradients that are zero or infinite, which are useless to do an update of gradient descent.\n",
-=======
-    "> S: In mathematical terms, accuracy is a function that is constant almost everywhere (except at the threshold, 0.5) so its derivative is nil almost everywhere (and infinity at the threshold). This then gives gradients that are zero or infinite, so, useless to do an update of gradient descent.\n",
->>>>>>> 8efff151
+    "> S: In mathematical terms, accuracy is a function that is constant almost everywhere (except at the threshold, 0.5) so its derivative is nil almost everywhere (and infinity at the threshold). This then gives gradients that are zero or infinite, which are useless to do an update of gradient descent.\n",
     "\n",
     "Instead, we need a loss function which, when our weights result in slightly better predictions, gives us a slightly better loss. So what does a \"slightly better prediction\" look like, exactly? Well, in this case, it means that, if the correct answer is a 3, then the score is a little higher, or if the correct answer is a 7, then the score is a little lower.\n",
     "\n",
@@ -3671,11 +3641,7 @@
     "\n",
     "Another good reason for using mini-batches rather than calculating the gradient on individual data items is that, in practice, we nearly always do our training on an accelerator such as a GPU. These accelerators only perform well if they have lots of work to do at a time. So it is helpful if we can give them lots of data items to work on at a time. Using mini-batches is one of the best ways to do this. However, if you give them too much data to work on at once, they run out of memory--making GPUs happy is also tricky!\n",
     "\n",
-<<<<<<< HEAD
     "As we've seen, in the discussion of data augmentation, we get better generalisation if we can vary things during training. A simple and effective thing we can vary during training is what data items we put in each mini batch. Rather than simply enumerating our data set in order for every epoch, instead what we normally do is to randomly shuffle it on every epoch, before we create mini batches. PyTorch and fastai provide a class that will do the shuffling and mini batch collation for you, called `DataLoader`.\n",
-=======
-    "As we've seen, in the discussion of data augmentation, we get better generalisation if we can vary things during training. A simple and effective thing we can vary during training is what data items we put in each mini batch. Rather than simply enumerating our data set in order for every epoch, instead what we normally do in practice is to randomly shuffle it on every epoch, before we create mini batches. PyTorch and fastai provide a class that will do the shuffling and mini batch collation for you, called `DataLoader`.\n",
->>>>>>> 8efff151
     "\n",
     "A `DataLoader` can take any Python collection, and turn it into an iterator over many batches, like so:"
    ]
@@ -4879,11 +4845,7 @@
    "cell_type": "markdown",
    "metadata": {},
    "source": [
-<<<<<<< HEAD
-    "> s: Mathematically, we say the composition of two linear functions is another linear function. So we can stack as many linear classifiers on top or each other, without non-linear functions between them, it will just be the same as one linear classifier."
-=======
     "> S: Mathematically, we say the composition of two linear functions is another linear function. So we can stack as many linear classifiers on top of each other, without non-linear functions between them, it will just be the same as one linear classifier."
->>>>>>> 8efff151
    ]
   },
   {
